"""
pygltflib : A Python library for reading, writing and handling GLTF files.


Copyright (c) 2018, 2019 Luke Miller

Permission is hereby granted, free of charge, to any person obtaining a copy
of this software and associated documentation files (the "Software"), to deal
in the Software without restriction, including without limitation the rights
to use, copy, modify, merge, publish, distribute, sublicense, and/or sell
copies of the Software, and to permit persons to whom the Software is
furnished to do so, subject to the following conditions:

The above copyright notice and this permission notice shall be included in all
copies or substantial portions of the Software.

THE SOFTWARE IS PROVIDED "AS IS", WITHOUT WARRANTY OF ANY KIND, EXPRESS OR
IMPLIED, INCLUDING BUT NOT LIMITED TO THE WARRANTIES OF MERCHANTABILITY,
FITNESS FOR A PARTICULAR PURPOSE AND NONINFRINGEMENT. IN NO EVENT SHALL THE
AUTHORS OR COPYRIGHT HOLDERS BE LIABLE FOR ANY CLAIM, DAMAGES OR OTHER
LIABILITY, WHETHER IN AN ACTION OF CONTRACT, TORT OR OTHERWISE, ARISING FROM,
OUT OF OR IN CONNECTION WITH THE SOFTWARE OR THE USE OR OTHER DEALINGS IN THE
SOFTWARE.
"""
import base64
import copy
from dataclasses import (
    _is_dataclass_instance,
    dataclass,
    field,
    fields,
)
from datetime import date, datetime
from enum import Enum
import json
from pathlib import Path
from typing import Any, Dict, List
from typing import Callable, Optional, Tuple, TypeVar, Union
import struct
import warnings

from dataclasses_json import dataclass_json as _dataclass_json
from dataclasses_json.core import _decode_dataclass

try:
    from dataclasses_json.core import _ExtendedEncoder as JsonEncoder
except ImportError:  # backwards compat with dataclasses_json 0.0.25 and less
    from dataclasses_json.core import _CollectionEncoder as JsonEncoder

<<<<<<< HEAD

__version__ = "1.11.9"
=======
__version__ = "1.11.8"
>>>>>>> 0021338e

"""
About the GLTF2 file format:

glTF uses a right-handed coordinate system, that is, the cross product of +X and +Y yields +Z. glTF defines +Y as up.
The front of a glTF asset faces +Z.
The units for all linear distances are meters.
All angles are in radians.
Positive rotation is counterclockwise.
"""

A = TypeVar('A')

LINEAR = "LINEAR"
STEP = "STEP"
CALMULLROMSPLINE = "CALMULLROMSPLINE"
CUBICSPLINE = "CUBICSPLINE"

SCALAR = "SCALAR"
VEC2 = "VEC2"
VEC3 = "VEC3"
VEC4 = "VEC4"
MAT2 = "MAT2"
MAT3 = "MAT3"
MAT4 = "MAT4"

BYTE = 5120  # 1
UNSIGNED_BYTE = 5121  # 1
SHORT = 5122  # 2
UNSIGNED_SHORT = 5123  # 2 unsigned short (2 bytes)
UNSIGNED_INT = 5125  # 4
FLOAT = 5126  # 4 single precision float (4 bytes)

# The bufferView target that the GPU buffer should be bound to.
ARRAY_BUFFER = 34962  # eg vertex data
ELEMENT_ARRAY_BUFFER = 34963  # eg index data

POSITION = "POSITION"
NORMAL = "NORMAL"
TANGENT = "TANGENT"
TEXCOORD_0 = "TEXCOORD_0"
TEXCOORD_1 = "TEXCOORD_1"
COLOR_0 = "COLOR_0"
JOINTS_0 = "JOINTS_0"
WEIGHTS_0 = "WEIGHTS_0"

PERSPECTIVE = "perspective"
ORTHOGRAPHIC = "orthographic"

JSON = "JSON"
BIN = "BIN\x00"
MAGIC = b'glTF'
GLTF_VERSION = 2  # version this library exports
GLTF_MIN_VERSION = 2  # minimum version this library can load
GLTF_MAX_VERSION = 2  # maximum supported version this library can load

DATA_URI_HEADER = "data:application/octet-stream;base64,"


class BufferFormat(Enum):
    DATAURI = "data uri"
    BINARYBLOB = "binary blob"
    BINFILE = "bin file"


# backwards and forwards compat dataclasses-json and dataclasses
class LetterCase(Enum):
    CAMEL = 'camelCase'
    KEBAB = 'kebab-case'
    SNAKE = 'snake_case'


class AlphaMode(Enum):
    BLEND = "BLEND"
    MASK = "MASK"
    OPAQUE = "OPAQUE"


def delete_empty_keys(dictionary):
    """
    Delete keys with the value ``None`` in a dictionary, recursively.

    This alters the input so you may wish to ``copy`` the dict first.

    Courtesy Chris Morgan and modified from:
    https://stackoverflow.com/questions/4255400/exclude-empty-null-values-from-json-serialization
    """
    for key, value in list(dictionary.items()):
        if value is None or (hasattr(value, '__iter__') and len(value) == 0):
            del dictionary[key]
        elif isinstance(value, dict):
            delete_empty_keys(value)
        elif isinstance(value, list):
            for item in value:
                if isinstance(item, dict):
                    delete_empty_keys(item)
    return dictionary  # For convenience


def json_serial(obj):
    """JSON serializer for objects not serializable by default json code"""
    if isinstance(obj, (datetime, date)):
        return obj.isoformat()

    raise TypeError("Type %s not serializable" % type(obj))


def dataclass_json(cls, *args, **kwargs):
    try:
        dclass = _dataclass_json(cls, *args, **kwargs)  # hopefully a future version of dataclass-json > 0.2.8
    except TypeError:  # dataclass-json < 0.2.8
        try:
            dclass = _dataclass_json(cls)
        except TypeError:  # dataclass-json == 0.2.8
            warnings.warn("Please upgrade your version of dataclasses-json.")
            dclass = _dataclass_json(cls, decode_letter_case=LetterCase.CAMEL, encode_letter_case=LetterCase.CAMEL)
    return dclass


def gltf_asdict(obj, *, dict_factory=dict):
    # convert a dataclass object to a dict
    if not _is_dataclass_instance(obj):
        raise TypeError("asdict() should be called on dataclass instances")
    return _asdict_inner(obj, dict_factory)


def _asdict_inner(obj, dict_factory):
    # return the same result as dataclass _asdict_inner except for Attributes, which can have custom specifiers.
    if type(obj) == Attributes:
        return copy.deepcopy(obj.__dict__)
    if _is_dataclass_instance(obj):
        result = []
        for f in fields(obj):
            value = _asdict_inner(getattr(obj, f.name), dict_factory)
            result.append((f.name, value))
        return dict_factory(result)
    elif isinstance(obj, tuple) and hasattr(obj, '_fields'):
        return type(obj)(*[_asdict_inner(v, dict_factory) for v in obj])
    elif isinstance(obj, (list, tuple)):

        return type(obj)(_asdict_inner(v, dict_factory) for v in obj)
    elif isinstance(obj, dict):
        return type(obj)((_asdict_inner(k, dict_factory),
                          _asdict_inner(v, dict_factory))
                         for k, v in obj.items())
    else:
        return copy.deepcopy(obj)


@dataclass_json
@dataclass
class Asset:
    generator: str = f"pygltflib@v{__version__}"
    copyright: str = None
    version: str = "2.0"


# Attributes is a special case so we provide our own json handling
class Attributes:
    def __init__(self,
                 POSITION=None,
                 NORMAL=None,
                 TANGENT=None,
                 TEXCOORD_0=None,
                 TEXCOORD_1=None,
                 COLOR_0: int = None,
                 JOINTS_0: int = None,
                 WEIGHTS_0=None, *args, **kwargs):
        self.POSITION = POSITION
        self.NORMAL = NORMAL
        self.TANGENT = TANGENT
        self.TEXCOORD_0 = TEXCOORD_0
        self.TEXCOORD_1 = TEXCOORD_1
        self.COLOR_0 = COLOR_0
        self.JOINTS_0 = JOINTS_0
        self.WEIGHTS_0 = WEIGHTS_0
        for key, value in kwargs.items():
            setattr(self, key, value)

    def __repr__(self):
        return self.__class__.__qualname__ + f'(' + ', '.join([f"{f}={v}" for f, v in self.__dict__.items()]) + ')'

    def to_json(self, *args, **kwargs):
        # Attributes objects can have custom attrs, so use our own json conversion methods.
        data = copy.deepcopy(self.__dict__)
        return json.dumps(data)

    def from_json(self):
        warnings.warn("To allow custom attributes on Attributes, we don't use dataclasses-json on this class."
                      "Please open an issue at https://gitlab.com/dodgyville/pygltflib/issues")


@dataclass_json
@dataclass
class Property:
    extensions: Dict[str, Any] = field(default_factory=dict)
    extras: Dict[str, Any] = field(default_factory=dict)


@dataclass_json
@dataclass
class Primitive(Property):
    attributes: Attributes = None
    indices: int = None
    mode: int = None
    material: int = None
    targets: List[Attributes] = field(default_factory=list)


@dataclass_json
@dataclass
class Mesh(Property):
    primitives: List[Primitive] = field(default_factory=list)
    weights: List[float] = field(default_factory=list)
    name: str = None


@dataclass_json
@dataclass
class SparseAccessor(Property):  # TODO is this the same as Accessor
    bufferView: int = None
    byteOffset: int = None
    componentType: int = None


@dataclass_json
@dataclass
class Sparse(Property):
    count: int = 0
    indices: SparseAccessor = None  # TODO this might be an Accessor but that would couple the classes
    values: SparseAccessor = None


@dataclass_json
@dataclass
class Accessor(Property):
    bufferView: int = None
    byteOffset: int = None
    componentType: int = None
    normalized: bool = None
    count: int = None
    type: str = None
    sparse: Sparse = None
    max: List[float] = field(default_factory=list)
    min: List[float] = field(default_factory=list)
    name: str = None


@dataclass_json
@dataclass
class BufferView(Property):
    buffer: int = None
    byteOffset: int = None
    byteLength: int = None
    byteStride: int = None
    target: int = None
    name: str = None


@dataclass_json
@dataclass
class Buffer(Property):
    uri: str = ""
    byteLength: int = None


@dataclass_json
@dataclass
class Perspective(Property):
    aspectRatio: float = None
    yfov: float = None
    zfar: float = None
    znear: float = None


@dataclass_json
@dataclass
class Orthographic(Property):
    xmag: float = None
    ymag: float = None
    zfar: float = None
    znear: float = None


@dataclass_json
@dataclass
class Camera(Property):
    perspective: Perspective = None
    orthographic: Orthographic = None
    type: str = None
    name: str = None


@dataclass_json
@dataclass
class MaterialTexture(Property):
    index: int = None
    texCoord: int = None


@dataclass_json
@dataclass
class PbrMetallicRoughness(Property):
    baseColorFactor: List[float] = field(default_factory=list)
    metallicFactor: float = None
    roughnessFactor: float = None
    baseColorTexture: MaterialTexture = None
    metallicRoughnessTexture: MaterialTexture = None


@dataclass_json
@dataclass
class Material(Property):
    pbrMetallicRoughness: PbrMetallicRoughness = None
    normalTexture: MaterialTexture = None
    occlusionTexture: MaterialTexture = None
    emissiveFactor: List[float] = field(default_factory=list)
    emissiveTexture: MaterialTexture = None
    alphaMode: str = None
    alphaCutoff: float = None
    doubleSided: bool = None
    name: str = None


@dataclass_json
@dataclass
class Sampler(Property):
    """
    Samplers are stored in the samplers array of the asset.
    Each sampler specifies filter and wrapping options corresponding to the GL types
    """
    input: int = None
    interpolation: str = None
    output: int = None
    magFilter: int = None
    minFilter: int = None
    wrapS: int = None  # repeat wrapping in S (U)
    wrapT: int = None  # repeat wrapping in T (V)


@dataclass_json
@dataclass
class Node(Property):
    mesh: int = None
    skin: int = None
    rotation: List[float] = field(default_factory=list)
    translation: List[float] = field(default_factory=list)
    scale: List[float] = field(default_factory=list)
    children: List[int] = field(default_factory=list)
    matrix: List[float] = field(default_factory=list)
    camera: int = None
    name: str = None


@dataclass_json
@dataclass
class Skin(Property):
    inverseBindMatrices: int = None
    skeleton: int = None
    joints: List[int] = field(default_factory=list)
    name: str = None


@dataclass_json
@dataclass
class Scene(Property):
    name: str = ""
    nodes: List[int] = field(default_factory=list)


@dataclass_json
@dataclass
class Texture(Property):
    sampler: int = None
    source: int = None


@dataclass_json
@dataclass
class Image(Property):
    uri: str = None
    mimeType: str = None
    bufferView: int = None


@dataclass_json
@dataclass
class Target(Property):
    node: int = None
    path: str = None


@dataclass_json
@dataclass
class Channel(Property):
    sampler: int = None
    target: Target = None


@dataclass_json
@dataclass
class Animation(Property):
    name: str = None
    channels: List[Channel] = field(default_factory=list)
    samplers: List[Sampler] = field(default_factory=list)


@dataclass
class GLTF2(Property):
    accessors: List[Accessor] = field(default_factory=list)
    animations: List[Animation] = field(default_factory=list)
    asset: Asset = field(default_factory=Asset)
    bufferViews: List[BufferView] = field(default_factory=list)
    buffers: List[Buffer] = field(default_factory=list)
    cameras: List[Camera] = field(default_factory=list)
    extensionsUsed: List[str] = field(default_factory=list)
    extensionsRequired: List[str] = field(default_factory=list)
    images: List[Image] = field(default_factory=list)
    materials: List[Material] = field(default_factory=list)
    meshes: List[Mesh] = field(default_factory=list)
    nodes: List[Node] = field(default_factory=list)
    samplers: List[Sampler] = field(default_factory=list)
    scene: int = None
    scenes: List[Scene] = field(default_factory=list)
    skins: List[Skin] = field(default_factory=list)
    textures: List[Texture] = field(default_factory=list)

    def binary_blob(self):
        """ Get the binary blob associated with glb files if available

            Returns
                (bytes): binary data
        """
        return getattr(self, "_glb_data", None)

    def destroy_binary_blob(self):
        if hasattr(self, "_glb_data"):
            self._glb_data = None

    def load_file_uri(self, uri):
        """
        Loads a file pointed to by a uri
        """
        path = getattr(self, "_path", Path())
        with open(Path(path.parent, uri), 'rb') as fb:
            data = fb.read()
        return data

    def decode_data_uri(self, uri):
        """
        Decodes the binary portion of a data uri.
        """
        data = uri.split(DATA_URI_HEADER)[1]
        data = base64.decodebytes(bytes(data, "utf8"))
        return data

    def identify_uri(self, uri):
        """
        Identify the format of the requested buffer. File, data or binary blob.

        Returns
            buffer_type (str)
        """
        path = getattr(self, "_path", Path())
        uri_format = None

        if uri == '':  # assume loaded from glb binary file
            uri_format = BufferFormat.BINARYBLOB
            if len(self.buffers) > 1:
                warnings.warn("GLTF has multiple buffers but only one buffer binary blob, pygltflib might corrupt data."
                              "Please open an issue at https://gitlab.com/dodgyville/pygltflib/issues")
        elif uri.startswith("data"):
            uri_format = BufferFormat.DATAURI
        elif Path(path.parent, uri).is_file():
            uri_format = BufferFormat.BINFILE
        else:
            warnings.warn("pygltf.GLTF.identify_buffer_format can not identify buffer."
                          "Please open an issue at https://gitlab.com/dodgyville/pygltflib/issues")
        return uri_format

    def convert_buffers(self, buffer_format, override=False):
        """
        GLTF files can store the buffer data in three different formats: As a binary blob ready for glb, as a data
        uri string and as external bin files. This converts the buffers between the formats.

        buffer_format (BufferFormat.ENUM)
        override (bool): Override a bin file if it already exists and is about to be replaced
        """
        for i, buffer in enumerate(self.buffers):
            current_buffer_format = self.identify_uri(buffer.uri)
            if current_buffer_format == buffer_format:  # already in the format
                continue

            if current_buffer_format == BufferFormat.BINFILE:
                warnings.warn(f"Conversion will leave {buffer.uri} file orphaned since data is now in the GLTF object.")
                data = self.load_file_uri(buffer.uri)
            elif current_buffer_format == BufferFormat.DATAURI:
                data = self.decode_data_uri(buffer.uri)
            elif current_buffer_format == BufferFormat.BINARYBLOB:
                data = self.binary_blob()
            else:
                return

            self.destroy_binary_blob()  # free up any binary blob floating around

            if buffer_format == BufferFormat.BINARYBLOB:
                if len(self.buffers) > 1:
                    warnings.warn("pygltflib currently unable to convert multiple buffers to a single binary blob."
                                  "Please open an issue at https://gitlab.com/dodgyville/pygltflib/issues")
                    return
                self._glb_data = data
                buffer.uri = ''
            elif buffer_format == BufferFormat.DATAURI:
                # convert buffer
                data = base64.b64encode(data).decode('utf-8')
                buffer.uri = f'{DATA_URI_HEADER}{data}'
            elif buffer_format == BufferFormat.BINFILE:
                filename = Path(f"{i}").with_suffix(".bin")
                path = getattr(self, "_path", Path())
                path = path.joinpath(filename)
                buffer.uri = str(filename)
                if path.is_file() and not override:
                    warnings.warn(f"Unable to write buffer file, a file already exists at {path}")
                    continue
                with open(path, "wb") as f:  # save bin file with the gltf file
                    f.write(data)

    def to_json(self,
                *,
                skipkeys: bool = False,
                ensure_ascii: bool = True,
                check_circular: bool = True,
                allow_nan: bool = True,
                indent: Optional[Union[int, str]] = None,
                separators: Tuple[str, str] = None,
                default: Callable = None,
                sort_keys: bool = False,
                **kw) -> str:
        """
        to_json and from_json from dataclasses_json
        courtesy https://github.com/lidatong/dataclasses-json
        """

        data = gltf_asdict(self)
        data = delete_empty_keys(data)
        return json.dumps(data,
                          cls=JsonEncoder,
                          skipkeys=skipkeys,
                          ensure_ascii=ensure_ascii,
                          check_circular=check_circular,
                          allow_nan=allow_nan,
                          indent=indent,
                          separators=separators,
                          default=default,
                          sort_keys=sort_keys,
                          **kw)

    @classmethod
    def from_json(cls: A,
                  s: str,
                  *,
                  encoding=None,
                  parse_float=None,
                  parse_int=None,
                  parse_constant=None,
                  infer_missing=False,
                  **kw) -> A:
        init_kwargs = json.loads(s,
                                 encoding=encoding,
                                 parse_float=parse_float,
                                 parse_int=parse_int,
                                 parse_constant=parse_constant,
                                 **kw)
        with warnings.catch_warnings():
            warnings.simplefilter("ignore", RuntimeWarning)
            result = _decode_dataclass(cls, init_kwargs, infer_missing)  # type: GLTF2
        for mesh in result.meshes:
            for primitive in mesh.primitives:
                raw_attributes = primitive.attributes
                if raw_attributes:
                    attributes = Attributes(**raw_attributes)
                    primitive.attributes = attributes
        return result

    def gltf_to_json(self) -> str:
        return self.to_json(default=json_serial, indent="  ", allow_nan=False, skipkeys=True)

    def save_json(self, fname):
        path = Path(fname)
        original_buffers = copy.deepcopy(self.buffers)
        for i, buffer in enumerate(self.buffers):
            if buffer.uri == '':  # save glb_data as bin file
                # update the buffer uri to point to our new local bin file
                glb_data = self.binary_blob()
                if glb_data:
                    buffer.uri = str(Path(path.stem).with_suffix(".bin"))
                    with open(path.with_suffix(".bin"), "wb") as f:  # save bin file with the gltf file
                        f.write(glb_data)
                else:
                    warnings.warn(f"buffer {i} is empty: {buffer}")

        with open(path, "w") as f:
            f.write(self.gltf_to_json())

        self.buffers = original_buffers  # restore buffers
        return True

    def save_binary(self, fname):
        with open(fname, 'wb') as f:
            # setup

            buffer_blob = b''
            original_buffer_views = copy.deepcopy(self.bufferViews)
            original_buffers = copy.deepcopy(self.buffers)

            offset = 0
            new_buffer = Buffer()
            path = getattr(self, "_path", Path())
            for i, bufferView in enumerate(self.bufferViews):
                buffer = self.buffers[bufferView.buffer]
                if buffer.uri == '':  # assume loaded from glb binary file
                    data = self.binary_blob()
                elif buffer.uri.startswith("data"):
                    warnings.warn(f"Unable to save data uri bufferView {buffer.uri[:20]} to glb, "
                                  "please save in gltf format instead or use the convert_buffers method first."
                                  "Please open an issue at https://gitlab.com/dodgyville/pygltflib/issues")
                    return False
                elif Path(path.parent, buffer.uri).is_file():
                    with open(Path(path.parent, buffer.uri), 'rb') as fb:
                        data = fb.read()
                else:
                    warnings.warn(f"Unable to save bufferView {buffer.uri[:20]} to glb, skipping. "
                                  "Please open an issue at https://gitlab.com/dodgyville/pygltflib/issues")
                    continue
                byte_offset = bufferView.byteOffset if bufferView.byteOffset is not None else 0
                byte_length = bufferView.byteLength
                if byte_length % 4 != 0:  # pad each segment of binary blob
                    byte_length += 4 - byte_length % 4

                buffer_blob += data[byte_offset:byte_offset + byte_length]

                bufferView.byteOffset = offset
                bufferView.byteLength = byte_length
                bufferView.buffer = 0
                offset += byte_length

            new_buffer.byteLength = len(buffer_blob)
            self.buffers = [new_buffer]

            json_blob = self.gltf_to_json().encode("utf-8")

            # pad each blob if needed
            if len(json_blob) % 4 != 0:
                json_blob += b'   '[0:4 - len(json_blob) % 4]

            version = struct.pack('<I', GLTF_VERSION)
            chunk_header_len = 8
            length = len(MAGIC) + len(version) + 4 + chunk_header_len * 2 + len(json_blob) + len(buffer_blob)
            self.bufferViews = original_buffer_views  # restore unpacked bufferViews
            self.buffers = original_buffers  # restore unpacked buffers

            # header
            f.write(MAGIC)
            f.write(version)
            f.write(struct.pack('<I', length))

            # json chunk
            f.write(struct.pack('<I', len(json_blob)))
            f.write(bytes(JSON, 'utf-8'))
            f.write(json_blob)

            # buffer chunk
            f.write(struct.pack('<I', len(buffer_blob)))
            f.write(bytes(BIN, 'utf-8'))
            f.write(buffer_blob)

        return True

    def save(self, fname, asset=Asset()):
        self.asset = asset
        self._path = Path(fname).parent
        ext = Path(fname).suffix
        if ext.lower() in [".glb"]:
            return self.save_binary(fname)
        else:
            if getattr(self, "_glb_data", None):
                warnings.warn(
                    f"This file ({fname}) contains a binary blob loaded from a .glb file, "
                    "and this will be saved to a .bin file next to the json file.")
            return self.save_json(fname)

    @staticmethod
    def gltf_from_json(json_data):
        return GLTF2.from_json(json_data, infer_missing=True)

    @staticmethod
    def load_json(fname):
        with open(fname, "r") as f:
            obj = GLTF2.gltf_from_json(f.read())
        return obj

    @staticmethod
    def load_binary(fname):
        with open(fname, "rb") as f:
            data = f.read()
        magic = struct.unpack("<BBBB", data[:4])
        version, length = struct.unpack("<II", data[4:12])
        if bytearray(magic) != MAGIC:
            raise IOError("Unable to load binary gltf file. Header does not appear to be valid glb format.")
        if version > GLTF_MAX_VERSION:
            warnings.warn(f"pygltflib supports v{GLTF_MAX_VERSION} of the binary gltf format, "
                          "this file is version {version}, "
                          "it may not import correctly. "
                          "Please open an issue at https://gitlab.com/dodgyville/pygltflib/issues")
        index = 12
        i = 0
        obj = None
        while index < length:
            chunk_length = struct.unpack("<I", data[index:index + 4])[0]
            index += 4
            chunk_type = bytearray(struct.unpack("<BBBB", data[index:index + 4])).decode()
            index += 4
            if chunk_type not in [JSON, BIN]:
                warnings.warn(f"Ignoring chunk {i} with unknown type '{chunk_type}', probably glTF extensions. "
                              "Please open an issue at https://gitlab.com/dodgyville/pygltflib/issues")
            elif chunk_type == JSON:
                raw_json = data[index:index + chunk_length].decode("utf-8")
                obj = GLTF2.from_json(raw_json, infer_missing=True)
            else:
                obj._glb_data = data[index:index + chunk_length]
            index += chunk_length
            i += 1
        if not obj:
            return obj

        # in a GLB there is only one buffer. It has no uri and it is currently held in self._glb_data
        # the views for breaking up glb_data are in bufferViews.
        # TODO: Give option to put data into buffers
        """
        new_buffers = []
        for i, bufferView in enumerate(obj.bufferViews):
            bufferView.byteOffset
            bufferView.buffer = i
            bufferView.byteOffset = 0
            new_buffer = Buffer()
        """

        return obj

    @staticmethod
    def load(fname):
        path = Path(fname)
        if not path.is_file():
            print("ERROR: File not found", fname)
            return None
        ext = path.suffix
        if ext.lower() in [".bin", ".glb"]:
            obj = GLTF2.load_binary(fname)
        else:
            obj = GLTF2.load_json(fname)
        obj._path = path
        return obj


def main():
    import doctest
    doctest.testfile("../README.md")


if __name__ == "__main__":
    main()<|MERGE_RESOLUTION|>--- conflicted
+++ resolved
@@ -47,12 +47,7 @@
 except ImportError:  # backwards compat with dataclasses_json 0.0.25 and less
     from dataclasses_json.core import _CollectionEncoder as JsonEncoder
 
-<<<<<<< HEAD
-
 __version__ = "1.11.9"
-=======
-__version__ = "1.11.8"
->>>>>>> 0021338e
 
 """
 About the GLTF2 file format:
@@ -240,7 +235,8 @@
         data = copy.deepcopy(self.__dict__)
         return json.dumps(data)
 
-    def from_json(self):
+    @staticmethod
+    def from_json():
         warnings.warn("To allow custom attributes on Attributes, we don't use dataclasses-json on this class."
                       "Please open an issue at https://gitlab.com/dodgyville/pygltflib/issues")
 
@@ -501,7 +497,8 @@
             data = fb.read()
         return data
 
-    def decode_data_uri(self, uri):
+    @staticmethod
+    def decode_data_uri(uri):
         """
         Decodes the binary portion of a data uri.
         """
